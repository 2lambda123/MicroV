--- conflicted
+++ resolved
@@ -113,24 +113,14 @@
         bferror("vm vmalloc failed");
         goto vm_free;
     }
-<<<<<<< HEAD
-
-=======
-    
->>>>>>> 0b5d16dd
+
     if (handle_system_kvm_create_vm(vm)) {
         bferror("handle_system_kvm_create_vm failed");
         goto vm_free;
     }
-<<<<<<< HEAD
 
     snprintf(vmname, sizeof(vmname), "kvm-vm:%d", vm->vmid);
 
-=======
-    
-    snprintf(vmname, sizeof(vmname), "kvm-vm:%d", vm->vmid);
-    
->>>>>>> 0b5d16dd
     fd = anon_inode_getfd(vmname, &fops_vm, vm, O_RDWR | O_CLOEXEC);
     if (fd < MV_INVALID_ID) {
         bferror("anon_inode_getfd failed");
